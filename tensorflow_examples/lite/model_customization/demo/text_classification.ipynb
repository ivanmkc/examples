{
  "cells": [
    {
      "cell_type": "markdown",
      "metadata": {
        "colab_type": "text",
        "id": "h2q27gKz1H20"
      },
      "source": [
        "##### Copyright 2019 The TensorFlow Authors."
      ]
    },
    {
      "cell_type": "code",
      "execution_count": 0,
      "metadata": {
        "colab": {},
        "colab_type": "code",
        "id": "TUfAcER1oUS6"
      },
      "outputs": [],
      "source": [
        "#@title Licensed under the Apache License, Version 2.0 (the \"License\");\n",
        "# you may not use this file except in compliance with the License.\n",
        "# You may obtain a copy of the License at\n",
        "#\n",
        "# https://www.apache.org/licenses/LICENSE-2.0\n",
        "#\n",
        "# Unless required by applicable law or agreed to in writing, software\n",
        "# distributed under the License is distributed on an \"AS IS\" BASIS,\n",
        "# WITHOUT WARRANTIES OR CONDITIONS OF ANY KIND, either express or implied.\n",
        "# See the License for the specific language governing permissions and\n",
        "# limitations under the License."
      ]
    },
    {
      "cell_type": "markdown",
      "metadata": {
        "colab_type": "text",
        "id": "Gb7qyhNL1yWt"
      },
      "source": [
        "# Text classification with TensorFlow Lite model customization with TensorFlow 2.0"
      ]
    },
    {
      "cell_type": "markdown",
      "metadata": {
        "colab_type": "text",
        "id": "Fw5Y7snSuG51"
      },
      "source": [
        "<table class=\"tfo-notebook-buttons\" align=\"left\">\n",
        "  <td>\n",
        "    <a target=\"_blank\" href=\"https://colab.research.google.com/github/tensorflow/examples/blob/master/tensorflow_examples/lite/model_customization/demo/text_classification.ipynb\">\n",
        "    <img src=\"https://www.tensorflow.org/images/colab_logo_32px.png\" />\n",
        "    Run in Google Colab</a>\n",
        "  </td>\n",
        "  <td>\n",
        "    <a target=\"_blank\" href=\"https://github.com/tensorflow/examples/blob/master/tensorflow_examples/lite/model_customization/demo/text_classification.ipynb\">\n",
        "    <img src=\"https://www.tensorflow.org/images/GitHub-Mark-32px.png\" />\n",
        "    View source on GitHub</a>\n",
        "  </td>\n",
        "</table>"
      ]
    },
    {
      "cell_type": "markdown",
      "metadata": {
        "colab_type": "text",
        "id": "sr3q-gvm3cI8"
      },
      "source": [
        "The TensorFlow Lite model customization library simplifies the process of adapting and converting a TensorFlow neural-network model to particular input data when deploying this model for on-device ML applications.\n",
        "\n",
        "This notebook shows an end-to-end example that utilizes this model customization library to illustrate the adaption and conversion of a commonly-used text classification model to classify movie reviews on a mobile device."
      ]
    },
    {
      "cell_type": "markdown",
      "metadata": {
        "colab_type": "text",
        "id": "bcLF2PKkSbV3"
      },
      "source": [
        "## Prerequisites\n",
        "\n",
        "To run this example, we first need to install several required packages, including model customization package that in github [repo](https://github.com/tensorflow/examples)."
      ]
    },
    {
      "cell_type": "code",
      "execution_count": 0,
      "metadata": {
        "colab": {},
        "colab_type": "code",
        "id": "qhl8lqVamEty"
      },
      "outputs": [],
      "source": [
        "!pip uninstall -q -y tensorflow google-colab grpcio\n",
        "!pip install -q tf-nightly\n",
        "!pip install -q tf-models-official==2.1.0.dev1\n",
        "!pip install -q git+https://github.com/tensorflow/examples"
      ]
    },
    {
      "cell_type": "markdown",
      "metadata": {
        "colab_type": "text",
        "id": "l6lRhVK9Q_0U"
      },
      "source": [
        "Import the required packages."
      ]
    },
    {
      "cell_type": "code",
      "execution_count": 0,
      "metadata": {
        "colab": {},
        "colab_type": "code",
        "id": "XtxiUeZEiXpt"
      },
      "outputs": [],
      "source": [
        "from __future__ import absolute_import, division, print_function, unicode_literals\n",
        "\n",
        "import numpy as np\n",
        "import os\n",
        "import tensorflow as tf\n",
        "assert tf.__version__.startswith('2')\n",
        "\n",
        "from tensorflow_examples.lite.model_customization.core.data_util.text_dataloader import TextClassifierDataLoader\n",
        "from tensorflow_examples.lite.model_customization.core.model_export_format import ModelExportFormat\n",
        "from tensorflow_examples.lite.model_customization.core.task.model_spec import AverageWordVecModelSpec\n",
        "import tensorflow_examples.lite.model_customization.core.task.text_classifier as text_classifier"
      ]
    },
    {
      "cell_type": "markdown",
      "metadata": {
        "colab_type": "text",
        "id": "06sWWfvE6I8e"
      },
      "source": [
        "## Simple End-to-End Example\n",
        "\n",
        "Let's get some texts to play with this simple end-to-end example. You could replace it with your own text folders."
      ]
    },
    {
      "cell_type": "code",
      "execution_count": 0,
      "metadata": {
        "colab": {},
        "colab_type": "code",
        "id": "R2BSkxWg6Rhx"
      },
      "outputs": [],
      "source": [
        "data_path = tf.keras.utils.get_file(\n",
        "      fname='aclImdb',\n",
        "      origin='http://ai.stanford.edu/~amaas/data/sentiment/aclImdb_v1.tar.gz',\n",
        "      untar=True)"
      ]
    },
    {
      "cell_type": "markdown",
      "metadata": {
        "colab_type": "text",
        "id": "WlKU3SMX6TnB"
      },
      "source": [
        "The example just consists of 6 lines of code as shown below, representing 5 steps of the overall process."
      ]
    },
    {
      "cell_type": "markdown",
      "metadata": {
        "colab_type": "text",
        "id": "PBPUIhEjMjTR"
      },
      "source": [
        "0. Choose a `model_spec` that represents a model for text classifier."
      ]
    },
    {
      "cell_type": "code",
      "execution_count": 0,
      "metadata": {
        "colab": {},
        "colab_type": "code",
        "id": "CtdZ-JDwMimd"
      },
      "outputs": [],
      "source": [
        "model_spec = AverageWordVecModelSpec()"
      ]
    },
    {
      "cell_type": "markdown",
      "metadata": {
        "colab_type": "text",
        "id": "s5U-A3tw6Y27"
      },
      "source": [
        "1.   Load train and test data specific to an on-device ML app and preprocess the data according to specific `model_spec`."
      ]
    },
    {
      "cell_type": "code",
      "execution_count": 0,
      "metadata": {
        "colab": {},
        "colab_type": "code",
        "id": "HD5BvzWe6YKa"
      },
      "outputs": [],
      "source": [
        "train_data = TextClassifierDataLoader.from_folder(os.path.join(data_path, 'train'), model_spec=model_spec, class_labels=['pos', 'neg'])\n",
        "test_data = TextClassifierDataLoader.from_folder(os.path.join(data_path, 'test'), model_spec=model_spec, is_training=False, shuffle=False)"
      ]
    },
    {
      "cell_type": "markdown",
      "metadata": {
        "colab_type": "text",
        "id": "2uZkLR6N6gDR"
      },
      "source": [
        "2. Customize the TensorFlow model."
      ]
    },
    {
      "cell_type": "code",
      "execution_count": 0,
      "metadata": {
        "colab": {},
        "colab_type": "code",
        "id": "kwlYdTcg63xy"
      },
      "outputs": [],
      "source": [
        "model = text_classifier.create(train_data, model_spec=model_spec)"
      ]
    },
    {
      "cell_type": "markdown",
      "metadata": {
        "colab_type": "text",
        "id": "-BzCHLWJ6h7q"
      },
      "source": [
        "3. Evaluate the model."
      ]
    },
    {
      "cell_type": "code",
      "execution_count": 0,
      "metadata": {
        "colab": {},
        "colab_type": "code",
        "id": "8xmnl6Yy7ARn"
      },
      "outputs": [],
      "source": [
        "loss, acc = model.evaluate(test_data)"
      ]
    },
    {
      "cell_type": "markdown",
      "metadata": {
        "colab_type": "text",
        "id": "CgCDMe0e6jlT"
      },
      "source": [
        "4.  Export to TensorFlow Lite  model."
      ]
    },
    {
      "cell_type": "code",
      "execution_count": 0,
      "metadata": {
        "colab": {},
        "colab_type": "code",
        "id": "Hm_UULdW7A9T"
      },
      "outputs": [],
      "source": [
        "model.export('movie_review_classifier.tflite', 'text_label.txt', 'vocab.txt')"
      ]
    },
    {
      "cell_type": "markdown",
      "metadata": {
        "colab_type": "text",
        "id": "rVxaf3x_7OfB"
      },
      "source": [
        "After this simple 5 steps, we could further use TensorFlow Lite model file and label file in on-device applications like in [text classification](https://github.com/tensorflow/examples/tree/master/lite/examples/text_classification) reference app."
      ]
    },
    {
      "cell_type": "markdown",
      "metadata": {
        "colab_type": "text",
        "id": "l65ctmtW7_FF"
      },
      "source": [
        "## Detailed Process\n",
        "\n",
        "In the above, we tried the simple end-to-end example. The following walks through the example step by step to show more detail."
      ]
    },
    {
      "cell_type": "markdown",
      "metadata": {
        "colab_type": "text",
        "id": "kJ_B8fMDOhMR"
      },
      "source": [
        "### Step 0: Choose a model_spec that represents a model for text classifier.\n",
        "\n",
        "each `model_spec` object represents a specific model for the text classifier. Currently, we only support averging word embedding model."
      ]
    },
    {
      "cell_type": "code",
      "execution_count": 0,
      "metadata": {
        "colab": {},
        "colab_type": "code",
        "id": "vEAWuZQ1PFiX"
      },
      "outputs": [],
      "source": [
        "model_spec = AverageWordVecModelSpec()"
      ]
    },
    {
      "cell_type": "markdown",
      "metadata": {
        "colab_type": "text",
        "id": "ygEncJxtl-nQ"
      },
      "source": [
        "### Step 1: Load Input Data Specific to an On-device ML App\n",
        "\n",
        "The IMDB dataset contains 25000 movie reviews for training and 25000 movie reviews for testing from the [Internet Movie Database](https://www.imdb.com/). The dataset has two classes: positive and negative movie reviews.\n",
        "\n",
        "Download the archive version of the dataset and untar it.\n",
        "\n",
        "The IMDB dataset has the following directory structure:\n",
        "\n",
        "<pre>\n",
        "<b>aclImdb</b>\n",
        "|__ <b>train</b>\n",
        "    |______ <b>pos</b>: [1962_10.txt, 2499_10.txt, ...]\n",
        "    |______ <b>neg</b>: [104_3.txt, 109_2.txt, ...]\n",
        "    |______ unsup: [12099_0.txt, 1424_0.txt, ...]\n",
        "|__ <b>test</b>\n",
        "    |______ <b>pos</b>: [1384_9.txt, 191_9.txt, ...]\n",
        "    |______ <b>neg</b>: [1629_1.txt, 21_1.txt]\n",
        "\n",
        "</pre>\n",
        "\n",
        "Note that the text data under `train/unsup` folder are unlabeled documents for unsupervised learning and such data should be ignored in this tutorial.\n"
      ]
    },
    {
      "cell_type": "code",
      "execution_count": 0,
      "metadata": {
        "colab": {},
        "colab_type": "code",
        "id": "7tOfUr2KlgpU"
      },
      "outputs": [],
      "source": [
        "data_path = tf.keras.utils.get_file(\n",
        "      fname='aclImdb',\n",
        "      origin='http://ai.stanford.edu/~amaas/data/sentiment/aclImdb_v1.tar.gz',\n",
        "      untar=True)"
      ]
    },
    {
      "cell_type": "markdown",
      "metadata": {
        "colab_type": "text",
        "id": "E051HBUM5owi"
      },
      "source": [
        "Use `TextClassifierDataLoader` to load data.\n",
        "\n",
        "As for `from_folder()` method, it could load data from the folder. It assumes that the text data of the same class are in the same subdirectory and the subfolder name is the class name. Each text file contains one movie review sample.\n",
        "\n",
        "Parameter `class_labels` is used to specify which subfolder should be considered. As for `train` folder, this parameter is used to skip `unsup` subfolder.\n"
      ]
    },
    {
      "cell_type": "code",
      "execution_count": 0,
      "metadata": {
        "colab": {},
        "colab_type": "code",
        "id": "I_fOlZsklmlL"
      },
      "outputs": [],
      "source": [
        "train_data = TextClassifierDataLoader.from_folder(os.path.join(data_path, 'train'), model_spec=model_spec, class_labels=['pos', 'neg'])\n",
        "test_data = TextClassifierDataLoader.from_folder(os.path.join(data_path, 'test'), model_spec=model_spec, is_training=False, shuffle=False)\n",
        "train_data, validation_data = train_data.split(0.9)"
      ]
    },
    {
      "cell_type": "markdown",
      "metadata": {
        "colab_type": "text",
        "id": "AWuoensX4vDA"
      },
      "source": [
        "### Step 2: Customize the TensorFlow Model\n",
        "\n",
<<<<<<< HEAD
        "Create a custom text classifier model based on the loaded data. Currently, we only support averaging word embedding method."
=======
        "Create a custom text classifier model based on the loaded data. Currently, we only support averging word embedding method."
>>>>>>> 94d1e02f
      ]
    },
    {
      "cell_type": "code",
      "execution_count": 0,
      "metadata": {
        "colab": {},
        "colab_type": "code",
        "id": "TvYSUuJY3QxR"
      },
      "outputs": [],
      "source": [
        "model = text_classifier.create(train_data, model_spec=model_spec, validation_data=validation_data)"
      ]
    },
    {
      "cell_type": "markdown",
      "metadata": {
        "colab_type": "text",
        "id": "0JKI-pNc8idH"
      },
      "source": [
        "Have a look at the detailed model structure."
      ]
    },
    {
      "cell_type": "code",
      "execution_count": 0,
      "metadata": {
        "colab": {},
        "colab_type": "code",
        "id": "gd7Hs8TF8n3H"
      },
      "outputs": [],
      "source": [
        "model.summary()"
      ]
    },
    {
      "cell_type": "markdown",
      "metadata": {
        "colab_type": "text",
        "id": "LP5FPk_tOxoZ"
      },
      "source": [
        "### Step 3: Evaluate the Customized Model\n",
        "\n",
        "Evaluate the result of the model, get the loss and accuracy of the model.\n",
        "\n",
        "Evaluate the loss and accuracy in `test_data`. If no data is given the results are evaluated on the data that's splitted in the `create` method."
      ]
    },
    {
      "cell_type": "code",
      "execution_count": 0,
      "metadata": {
        "colab": {},
        "colab_type": "code",
        "id": "A8c2ZQ0J3Riy"
      },
      "outputs": [],
      "source": [
        "loss, acc = model.evaluate(test_data)"
      ]
    },
    {
      "cell_type": "markdown",
      "metadata": {
        "colab_type": "text",
        "id": "aeHoGAceO2xV"
      },
      "source": [
        "### Step 4: Export to TensorFlow Lite Model\n",
        "\n",
        "Convert the existing model to TensorFlow Lite model format that could be later used in on-device ML application. Meanwhile, save the text labels in label file and vocabulary in vocab file."
      ]
    },
    {
      "cell_type": "code",
      "execution_count": 0,
      "metadata": {
        "colab": {},
        "colab_type": "code",
        "id": "Im6wA9lK3TQB"
      },
      "outputs": [],
      "source": [
        "model.export('movie_review_classifier.tflite', 'text_label.txt', 'vocab.txt')"
      ]
    },
    {
      "cell_type": "markdown",
      "metadata": {
        "colab_type": "text",
        "id": "w12kvDdHJIGH"
      },
      "source": [
        "The TensorFlow Lite model file and label file could be used in the [text classification](https://github.com/tensorflow/examples/tree/master/lite/examples/text_classification) reference app.\n",
        "\n",
        "In detail, we could add `movie_review_classifier.tflite`, `text_label.txt` and `vocab.txt` to the [assets directory](https://github.com/tensorflow/examples/tree/master/lite/examples/text_classification/android/app/src/main/assets) folder. Meanwhile, change the filenames in [code](https://github.com/tensorflow/examples/blob/master/lite/examples/text_classification/android/app/src/main/java/org/tensorflow/lite/examples/textclassification/TextClassificationClient.java#L43). "
      ]
    },
    {
      "cell_type": "markdown",
      "metadata": {
        "colab_type": "text",
        "id": "HZKYthlVrTos"
      },
      "source": [
        "Here, we also demonstrate how to use the above files to run and evaluate the TensorFlow Lite model."
      ]
    },
    {
      "cell_type": "code",
      "execution_count": 0,
      "metadata": {
        "colab": {},
        "colab_type": "code",
        "id": "ochbq95ZrVFX"
      },
      "outputs": [],
      "source": [
        "# Read TensorFlow Lite model from TensorFlow Lite file.\n",
        "with tf.io.gfile.GFile('movie_review_classifier.tflite', 'rb') as f:\n",
        "  model_content = f.read()\n",
        "\n",
        "# Read label names from label file.\n",
        "with tf.io.gfile.GFile('text_label.txt', 'r') as f:\n",
        "  label_names = f.read().split('\\n')\n",
        "\n",
        "# Initialze TensorFlow Lite inpterpreter.\n",
        "interpreter = tf.lite.Interpreter(model_content=model_content)\n",
        "interpreter.allocate_tensors()\n",
        "input_index = interpreter.get_input_details()[0]['index']\n",
        "output = interpreter.tensor(interpreter.get_output_details()[0][\"index\"])\n",
        "\n",
        "# Run predictions on each test data and calculate accuracy.\n",
        "accurate_count = 0\n",
        "for text, label in test_data.dataset:\n",
        "    # Add batch dimension and convert to float32 to match with the model's input\n",
        "    # data format.\n",
        "    text = tf.expand_dims(text, 0)\n",
        "    text = tf.cast(text, tf.float32)\n",
        "\n",
        "    # Run inference.\n",
        "    interpreter.set_tensor(input_index, text)\n",
        "    interpreter.invoke()\n",
        "\n",
        "    # Post-processing: remove batch dimension and find the label with highest\n",
        "    # probability.\n",
        "    predict_label = np.argmax(output()[0])\n",
        "    # Get label name with label index.\n",
        "    predict_label_name = label_names[predict_label]\n",
        "    accurate_count += (predict_label == label.numpy())\n",
        "\n",
        "accuracy = accurate_count * 1.0 / test_data.size\n",
        "print('TensorFlow Lite model accuracy = %.4f' % accuracy)"
      ]
    },
    {
      "cell_type": "markdown",
      "metadata": {
        "colab_type": "text",
        "id": "KLKmboKFtgc2"
      },
      "source": [
        "Note that preprocessing for inference should be the same as training. Currently, preprocessing contains split the text to tokens by '\\W', encode the tokens to ids, the pad the text with `pad_id` to have the length of `seq_length`."
      ]
    },
    {
      "cell_type": "markdown",
      "metadata": {
        "colab_type": "text",
        "id": "EoWiA_zX8rxE"
      },
      "source": [
        "# Advanced Usage\n",
        "\n",
        "The `create` function is the critical part of this library in which parameter `model_spec` defines the specification of the model, currently only `AverageWordVecModelSpec` is supported. The `create` function contains the following steps:\n",
        "\n",
        "1.   Split the data into training, validation, testing data according to parameter `validation_ratio` and `test_ratio`. The default value of `validation_ratio` and `test_ratio` are `0.1` and `0.1`.\n",
<<<<<<< HEAD
        "2.   Tokenize the text and select the top `num_words` frequency of words to generate the vocabulary. The default value of `num_words` is `10000`.\n",
=======
        "2.   Tokenize the text and select the top `num_words` frequency of words to generate the vocubulary. The default value of `num_words` in `AverageWordVecModelSpec` object is `10000`.\n",
>>>>>>> 94d1e02f
        "3.   Encode the text string tokens to int ids.\n",
        "4.   Create the text classifier model. Currently, this library supports one model: average the word embedding of the text with RELU activation, then leverage softmax dense layer for classification. As for [Embedding layer](https://www.tensorflow.org/api_docs/python/tf/keras/layers/Embedding), the input dimension is the size of the vocabulary, the output dimension is `AverageWordVecModelSpec` object's variable `wordvec_dim` which default value is `16`, the input length is `AverageWordVecModelSpec` object's variable `seq_len` which default value is `256`.\n",
        "5.   Train the classifier model. The default epoch is `2` and the default batch size is `32`.\n",
        "\n",
        "In this section, we describe several advanced topics, including adjusting the model, changing the training hyperparameters etc.\n"
      ]
    },
    {
      "cell_type": "markdown",
      "metadata": {
        "colab_type": "text",
        "id": "mwtiksguDfhl"
      },
      "source": [
        "# Adjust the model\n",
        "\n",
        "We could adjust the model infrastructure like variables `wordvec_dim`, `seq_len` in `AverageWordVecModelSpec` class.\n",
        "\n"
      ]
    },
    {
      "cell_type": "markdown",
      "metadata": {
        "colab_type": "text",
        "id": "cAOd5_bzH9AQ"
      },
      "source": [
        "*   `wordvec_dim`: Dimension of word embedding.\n",
        "*   `seq_len`: length of sequence.\n",
        "\n",
        "For example, we could train with larger `wordvec_dim`. If we change the model, we need to construct the new `model_spec` firstly."
      ]
    },
    {
      "cell_type": "code",
      "execution_count": 0,
      "metadata": {
        "colab": {},
        "colab_type": "code",
        "id": "e9WBN0UTQoMN"
      },
      "outputs": [],
      "source": [
        "new_model_spec = AverageWordVecModelSpec(wordvec_dim=32)"
      ]
    },
    {
      "cell_type": "markdown",
      "metadata": {
        "colab_type": "text",
        "id": "6LSTdghTP0Cv"
      },
      "source": [
        "Secondly, we should get the preprocessed data accordingly."
      ]
    },
    {
      "cell_type": "code",
      "execution_count": 0,
      "metadata": {
        "colab": {},
        "colab_type": "code",
        "id": "DVZurFBORG3J"
      },
      "outputs": [],
      "source": [
        "new_train_data = TextClassifierDataLoader.from_folder(os.path.join(data_path, 'train'), model_spec=new_model_spec, class_labels=['pos', 'neg'])\n",
        "new_train_data, new_validation_data = new_train_data.split(0.9)"
      ]
    },
    {
      "cell_type": "markdown",
      "metadata": {
        "colab_type": "text",
        "id": "tD7QVVHeRZoM"
      },
      "source": [
        "Finally, we could train the new model."
      ]
    },
    {
      "cell_type": "code",
      "execution_count": 0,
      "metadata": {
        "colab": {},
        "colab_type": "code",
        "id": "PzpV246_JGEu"
      },
      "outputs": [],
      "source": [
        "model = text_classifier.create(new_train_data, model_spec=new_model_spec, validation_data=new_validation_data)"
      ]
    },
    {
      "cell_type": "markdown",
      "metadata": {
        "colab_type": "text",
        "id": "LvQuy7RSDir3"
      },
      "source": [
        "## Change the training hyperparameters\n",
        "We could also change the training hyperparameters like `epochs` and `batch_size` that could affect the model accuracy. For instance,\n",
        "\n",
        "*   `epochs`: more epochs could achieve better accuracy, but may lead to overfitting.\n",
        "*   `batch_size`: number of samples to use in one training step.\n",
        "\n",
        "For example, we could train with more epochs."
      ]
    },
    {
      "cell_type": "code",
      "execution_count": 0,
      "metadata": {
        "colab": {},
        "colab_type": "code",
        "id": "rnWFaYZBG6NW"
      },
      "outputs": [],
      "source": [
        "model = text_classifier.create(train_data, model_spec=model_spec, validation_data=validation_data, epochs=5)"
      ]
    },
    {
      "cell_type": "markdown",
      "metadata": {
        "colab_type": "text",
        "id": "nUaKQZBQHBQR"
      },
      "source": [
        "Evaluate the newly retrained model with 5 training epochs."
      ]
    },
    {
      "cell_type": "code",
      "execution_count": 0,
      "metadata": {
        "colab": {},
        "colab_type": "code",
        "id": "BMPi1xflHDSY"
      },
      "outputs": [],
      "source": [
        "loss, accuracy = model.evaluate(test_data)"
      ]
    }
  ],
  "metadata": {
    "accelerator": "GPU",
    "colab": {
      "collapsed_sections": [],
      "last_runtime": {
        "build_target": "//learning/brain/python/client:colab_notebook_py3",
        "kind": "private"
      },
      "name": "Text Classification with TensorFlow Lite model customization.ipynb",
      "private_outputs": true,
      "provenance": [
        {
          "file_id": "1Yg8COhKoiCSyf8sL4nTUSFI5iTnG6usg",
          "timestamp": 1570624529844
        }
      ],
      "toc_visible": true
    },
    "kernelspec": {
      "display_name": "Python 3",
      "name": "python3"
    }
  },
  "nbformat": 4,
  "nbformat_minor": 0
}<|MERGE_RESOLUTION|>--- conflicted
+++ resolved
@@ -422,11 +422,7 @@
       "source": [
         "### Step 2: Customize the TensorFlow Model\n",
         "\n",
-<<<<<<< HEAD
         "Create a custom text classifier model based on the loaded data. Currently, we only support averaging word embedding method."
-=======
-        "Create a custom text classifier model based on the loaded data. Currently, we only support averging word embedding method."
->>>>>>> 94d1e02f
       ]
     },
     {
@@ -608,11 +604,7 @@
         "The `create` function is the critical part of this library in which parameter `model_spec` defines the specification of the model, currently only `AverageWordVecModelSpec` is supported. The `create` function contains the following steps:\n",
         "\n",
         "1.   Split the data into training, validation, testing data according to parameter `validation_ratio` and `test_ratio`. The default value of `validation_ratio` and `test_ratio` are `0.1` and `0.1`.\n",
-<<<<<<< HEAD
-        "2.   Tokenize the text and select the top `num_words` frequency of words to generate the vocabulary. The default value of `num_words` is `10000`.\n",
-=======
-        "2.   Tokenize the text and select the top `num_words` frequency of words to generate the vocubulary. The default value of `num_words` in `AverageWordVecModelSpec` object is `10000`.\n",
->>>>>>> 94d1e02f
+        "2.   Tokenize the text and select the top `num_words` most frequent words to generate the vocubulary. The default value of `num_words` in `AverageWordVecModelSpec` object is `10000`.\n",
         "3.   Encode the text string tokens to int ids.\n",
         "4.   Create the text classifier model. Currently, this library supports one model: average the word embedding of the text with RELU activation, then leverage softmax dense layer for classification. As for [Embedding layer](https://www.tensorflow.org/api_docs/python/tf/keras/layers/Embedding), the input dimension is the size of the vocabulary, the output dimension is `AverageWordVecModelSpec` object's variable `wordvec_dim` which default value is `16`, the input length is `AverageWordVecModelSpec` object's variable `seq_len` which default value is `256`.\n",
         "5.   Train the classifier model. The default epoch is `2` and the default batch size is `32`.\n",
